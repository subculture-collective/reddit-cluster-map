--- conflicted
+++ resolved
@@ -10,11 +10,9 @@
 
 ## Clone and configure
 
-<<<<<<< HEAD
 1. Clone the repo.
 2. Backend env: From the `backend/` directory, run `make setup` to create `.env` from `.env.example`, then edit and fill:
 
-=======
 1. Clone the repo:
    ```bash
    git clone https://github.com/subculture-collective/reddit-cluster-map.git
@@ -46,7 +44,6 @@
 ```bash
 cp backend/.env.example backend/.env
 cp frontend/.env.example frontend/.env
->>>>>>> 803eae1d
 ```
 
 Then edit `backend/.env` with:
