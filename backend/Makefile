# Environment - gracefully handle missing .env
-include .env
export

# Docker Compose service names
DB_CONTAINER = backend-db-1
API_CONTAINER = backend-api-1
CRAWLER_CONTAINER = backend-crawler-1
<<<<<<< HEAD

# Database defaults (can be overridden by .env)
# These provide sane defaults for when .env is absent (e.g., before 'make setup')
POSTGRES_USER ?= postgres
POSTGRES_DB ?= reddit_cluster
# DB_USER and DB_NAME derive from POSTGRES_USER and POSTGRES_DB for backward compatibility
DB_USER := $(POSTGRES_USER)
DB_NAME := $(POSTGRES_DB)
=======
DB_USER = $(POSTGRES_USER)
DB_NAME = $(POSTGRES_DB)
>>>>>>> 68f211d9

.PHONY: help setup check-env check-tools reset migrate drop logs logs-api logs-db logs-crawler logs-all kickstart migrate-up migrate-up-local migrate-priority-fix start-crawler stop-crawler test-crawl precalculate test test-integration test-all sqlc generate lint fmt smoke-test seed install-tools

# Default target - show help
.DEFAULT_GOAL := help

# Help target - shows all available targets with descriptions
help: ## Show this help message
	@echo "Available targets:"
	@echo ""
	@awk 'BEGIN {FS = ":.*##"; printf "\033[36m%-30s\033[0m %s\n", "Target", "Description"} /^[a-zA-Z_-]+:.*?##/ { printf "\033[36m%-30s\033[0m %s\n", $$1, $$2 } /^##@/ { printf "\n\033[1m%s\033[0m\n", substr($$0, 5) }' $(MAKEFILE_LIST)

##@ Setup

setup: ## Initial setup - copy .env.example to .env and install tools
	@if [ ! -f .env ]; then \
		echo "Creating .env from .env.example..."; \
		cp .env.example .env; \
		echo "✓ Created .env - please edit it with your configuration"; \
		echo "  Required: REDDIT_CLIENT_ID, REDDIT_CLIENT_SECRET, POSTGRES_PASSWORD"; \
	else \
		echo ".env already exists"; \
	fi
	@echo ""
	@$(MAKE) check-tools

check-env: ## Check if .env file exists and is configured
	@if [ ! -f .env ]; then \
		echo "❌ Error: .env file not found"; \
		echo "Run 'make setup' to create it from .env.example"; \
		exit 1; \
	fi
	@if grep -q "your_client_id_here" .env 2>/dev/null || grep -q "change_me_in_production" .env 2>/dev/null; then \
		echo "⚠️  Warning: .env contains example values. Please configure:"; \
		echo "  - REDDIT_CLIENT_ID"; \
		echo "  - REDDIT_CLIENT_SECRET"; \
		echo "  - POSTGRES_PASSWORD"; \
	fi

check-tools: ## Check if required tools are installed
	@echo "Checking required tools..."
	@command -v docker >/dev/null 2>&1 || { echo "❌ docker not found. Install from https://docs.docker.com/get-docker/"; exit 1; }
	@echo "✓ docker"
	@command -v docker compose version >/dev/null 2>&1 || { echo "❌ docker compose not found. Install from https://docs.docker.com/compose/install/"; exit 1; }
	@echo "✓ docker compose"
	@command -v go >/dev/null 2>&1 || { echo "⚠️  go not found (optional for local dev). Install from https://go.dev/doc/install"; }
	@command -v go >/dev/null 2>&1 && echo "✓ go $$(go version | awk '{print $$3}')" || true
	@command -v sqlc >/dev/null 2>&1 && echo "✓ sqlc" || echo "⚠️  sqlc not found (needed for 'make generate'). Run 'make install-tools' or see https://docs.sqlc.dev/"
	@command -v migrate >/dev/null 2>&1 && echo "✓ migrate" || echo "⚠️  migrate not found (needed for 'make migrate-up'). Run 'make install-tools' or see https://github.com/golang-migrate/migrate"
	@echo ""

install-tools: ## Install sqlc and golang-migrate (requires Go)
	@command -v go >/dev/null 2>&1 || { echo "❌ go not found. Install Go first from https://go.dev/doc/install"; exit 1; }
	@echo "Installing sqlc..."
	@go install github.com/sqlc-dev/sqlc/cmd/sqlc@latest
	@echo "Installing golang-migrate..."
	@go install -tags 'postgres' github.com/golang-migrate/migrate/v4/cmd/migrate@latest
	@echo "✓ Tools installed to $(shell go env GOPATH)/bin"
	@echo "  Make sure $(shell go env GOPATH)/bin is in your PATH"

##@ Development

reset: check-env ## Reset database - stop, start, and migrate
	docker compose down
	docker compose up -d
	@sleep 3
	@echo "Waiting for database to be ready..."
	@$(MAKE) migrate-up-local

migrate: check-env ## Run schema.sql directly in db container
	cat ./migrations/schema.sql | docker exec -i $(DB_CONTAINER) psql -U $(DB_USER) -d $(DB_NAME)

migrate-up: check-env ## Run migrations (auto-detects DATABASE_URL or uses .env)
	@command -v migrate >/dev/null 2>&1 || { echo "❌ migrate not found. Run 'make install-tools' or see https://github.com/golang-migrate/migrate"; exit 1; }
	@if [ -z "$$DATABASE_URL" ]; then \
		echo "Using local database URL..."; \
		export DATABASE_URL="postgres://postgres:$$POSTGRES_PASSWORD@localhost:5432/reddit_cluster?sslmode=disable"; \
	else \
		echo "Using provided DATABASE_URL..."; \
	fi; \
	migrate -path migrations -database "$$DATABASE_URL" up

migrate-up-local: check-env ## Run migrations against localhost using .env credentials
	@command -v migrate >/dev/null 2>&1 || { echo "❌ migrate not found. Run 'make install-tools' or see https://github.com/golang-migrate/migrate"; exit 1; }
	@echo "Running migrations against localhost using .env credentials"
	@DATABASE_URL="postgres://$(POSTGRES_USER):$(POSTGRES_PASSWORD)@localhost:5432/$(POSTGRES_DB)?sslmode=disable" \
	migrate -path migrations -database "$$DATABASE_URL" up

migrate-priority-fix: check-env ## Apply crawl_jobs priority column/index directly inside db container (fallback)
	@docker compose exec -T db psql -U $(POSTGRES_USER) -d $(POSTGRES_DB) -c \
	"ALTER TABLE crawl_jobs ADD COLUMN IF NOT EXISTS priority INT NOT NULL DEFAULT 0; CREATE INDEX IF NOT EXISTS idx_crawl_jobs_priority ON crawl_jobs(priority);"

##@ Logs

logs-api: ## Follow API server logs
	docker compose logs -f api

logs-db: ## Follow database logs
	docker compose logs -f db

logs-crawler: ## Follow crawler logs
	docker compose logs -f crawler

logs-all: ## Follow all container logs
	docker compose logs -f

##@ Services

start-crawler: check-env ## Start the crawler service
	docker compose up -d crawler

stop-crawler: ## Stop the crawler service
	docker compose stop crawler

precalculate: check-env ## Run graph precalculation
	docker compose run --rm precalculate /app/precalculate

##@ Testing and Quality

test: ## Run all Go unit tests
	go test ./...

test-integration: ## Run integration tests (requires TEST_DATABASE_URL)
	go test ./internal/graph -run Integration

test-all: test ## Run all tests (alias for 'test')

lint: ## Run Go linters (go vet and gofmt check)
	@echo "Running go vet..."
	@go vet ./...
	@echo "✓ go vet passed"
	@echo ""
	@echo "Checking gofmt..."
	@if [ -n "$$(gofmt -l .)" ]; then \
		echo "❌ The following files need formatting:"; \
		gofmt -l .; \
		echo ""; \
		echo "Run 'make fmt' to fix formatting"; \
		exit 1; \
	fi
	@echo "✓ gofmt check passed"

fmt: ## Format Go code with gofmt
	@echo "Formatting Go code..."
	@gofmt -w .
	@echo "✓ Code formatted"

smoke-test: check-env ## Run smoke tests (basic API health checks)
	@echo "Running smoke tests..."
	@./scripts/smoke-test.sh

seed: check-env ## Seed database with sample data
	@echo "Seeding database..."
	@./scripts/seed.sh

##@ Code Generation

sqlc: ## Generate sqlc code from SQL files
	@command -v sqlc >/dev/null 2>&1 || { echo "❌ sqlc not found. Run 'make install-tools' or see https://docs.sqlc.dev/"; exit 1; }
	sqlc generate
	@echo "✓ sqlc code generated"

generate: sqlc ## Alias for sqlc

##@ Crawling

test-crawl: check-env ## Test crawl endpoint (requires SUB=subreddit_name)
	@if [ -z "$(SUB)" ]; then \
		echo "❌ Error: SUB variable not set"; \
		echo "Usage: make test-crawl SUB=AskReddit"; \
		exit 1; \
	fi
	curl -v -X POST $${API_URL:-http://localhost:8000}/api/crawl \
	  -H "Content-Type: application/json" \
	  -d '{"subreddit": "$(SUB)"}'

##@ Backups

# Trigger a one-off backup (requires db to be running)
backup-now: check-env ## Create a database backup
	@echo "Running backup via precalculate service..."
	@docker compose run --rm --no-deps \
		-e PGHOST=$${PGHOST:-db} \
		-e POSTGRES_USER=$${POSTGRES_USER} \
		-e POSTGRES_PASSWORD=$${POSTGRES_PASSWORD} \
		-e POSTGRES_DB=$${POSTGRES_DB} \
		precalculate /app/scripts/backup.sh

# Show files in backup volume
backups-ls: ## List backup files
	@docker run --rm -v backend_pgbackups:/data busybox sh -c 'ls -lh /data | sort -k9'

# Print host path to the backup volume
backups-path: ## Show backup volume path
	@docker volume inspect backend_pgbackups --format '{{ .Mountpoint }}'

# Copy latest backup to local ./backups (host) without starting any services
backups-download-latest: ## Download the latest backup to ./backups/
	@mkdir -p backups
		@docker run --rm -v backend_pgbackups:/data -v $$PWD/backups:/out busybox /bin/sh -lc \
				"set -e; echo 'Listing backups in /data'; ls -lh /data 2>/dev/null || true; \
				sel=; for f in $$(ls -1 /data 2>/dev/null | sort -r || true); do \
					if [ -s \"/data/$$f\" ]; then sel=\"$$f\"; break; fi; \
				done; \
				if [ -n \"$$sel\" ]; then echo \"Copying: $$sel\"; cp -v /data/\"$$sel\" /out/; else echo 'No non-empty backups found in volume backend_pgbackups'; fi"

# Remove zero-byte files and keep only the last N non-empty backups (default 14)
backups-tidy: ## Remove old backups (keep last 14, set KEEP=N to override)
		@docker run --rm -e KEEP=$${KEEP:-14} -v backend_pgbackups:/data busybox /bin/sh -lc \
			"set -e; echo 'Before tidy:'; ls -lh /data || true; \
			find /data -type f -size 0 -print -delete || true; \
			cnt=0; for f in $$(ls -1t /data 2>/dev/null || true); do \
			  [ -s /data/$$f ] || continue; cnt=$$((cnt+1)); \
			  if [ $$cnt -le $$KEEP ]; then continue; fi; echo Deleting /data/$$f; rm -f /data/$$f; \
			done; echo 'After tidy:'; ls -lh /data || true"

# Create a tar.gz snapshot of the raw Postgres data volume into the backups volume
.PHONY: backups-snapshot-volume
backups-snapshot-volume: ## Create a snapshot of the Postgres data volume
	@echo "Snapshotting backend_postgres_data into backend_pgbackups..."
	@docker run --rm -v backend_postgres_data:/pgdata:ro -v backend_pgbackups:/out alpine sh -c \
		"apk add --no-cache tar >/dev/null 2>&1 || true; cd /pgdata && ts=$$(date +%Y%m%d_%H%M%S) && tar -czf /out/pgdata_$$ts.tar.gz . && echo Created /out/pgdata_$$ts.tar.gz"<|MERGE_RESOLUTION|>--- conflicted
+++ resolved
@@ -6,19 +6,8 @@
 DB_CONTAINER = backend-db-1
 API_CONTAINER = backend-api-1
 CRAWLER_CONTAINER = backend-crawler-1
-<<<<<<< HEAD
-
-# Database defaults (can be overridden by .env)
-# These provide sane defaults for when .env is absent (e.g., before 'make setup')
-POSTGRES_USER ?= postgres
-POSTGRES_DB ?= reddit_cluster
-# DB_USER and DB_NAME derive from POSTGRES_USER and POSTGRES_DB for backward compatibility
-DB_USER := $(POSTGRES_USER)
-DB_NAME := $(POSTGRES_DB)
-=======
 DB_USER = $(POSTGRES_USER)
 DB_NAME = $(POSTGRES_DB)
->>>>>>> 68f211d9
 
 .PHONY: help setup check-env check-tools reset migrate drop logs logs-api logs-db logs-crawler logs-all kickstart migrate-up migrate-up-local migrate-priority-fix start-crawler stop-crawler test-crawl precalculate test test-integration test-all sqlc generate lint fmt smoke-test seed install-tools
 
