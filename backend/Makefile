<<<<<<< HEAD
# Environment
=======
# Environment - gracefully handle missing .env
>>>>>>> 803eae1d
-include .env
export

# Docker Compose service names
DB_CONTAINER = backend-db-1
API_CONTAINER = backend-api-1
CRAWLER_CONTAINER = backend-crawler-1
DB_USER = $(POSTGRES_USER)
<<<<<<< HEAD
DB_NAME = $(POSTGRES_DB)

.PHONY: setup reset migrate drop logs logs-api logs-db logs-crawler logs-all kickstart migrate-up migrate-up-local migrate-priority-fix start-crawler stop-crawler test-crawl precalculate test test-integration sqlc generate

# Setup environment file
setup:
	@if [ ! -f .env.example ]; then \
		echo "ERROR: .env.example file not found!"; \
		echo ""; \
		echo "The .env.example file should exist in the backend directory."; \
		echo "Please ensure you have the latest version of the repository."; \
		exit 1; \
	fi
	@if [ -f .env ]; then \
		echo ".env file already exists. Not overwriting."; \
		echo "To recreate, delete .env first or manually copy from .env.example"; \
	else \
		cp .env.example .env; \
		chmod 600 .env; \
		echo ".env file created from .env.example"; \
		echo "Please edit .env and configure your settings before running the application."; \
	fi
=======
DB_NAME = reddit_cluster

.PHONY: help setup check-env check-tools reset migrate drop logs logs-api logs-db logs-crawler logs-all kickstart migrate-up migrate-up-local migrate-priority-fix start-crawler stop-crawler test-crawl precalculate test test-integration test-all sqlc generate lint fmt smoke-test seed install-tools
>>>>>>> 803eae1d

# Default target - show help
.DEFAULT_GOAL := help

# Help target - shows all available targets with descriptions
help: ## Show this help message
	@echo "Available targets:"
	@echo ""
	@awk 'BEGIN {FS = ":.*##"; printf "\033[36m%-30s\033[0m %s\n", "Target", "Description"} /^[a-zA-Z_-]+:.*?##/ { printf "\033[36m%-30s\033[0m %s\n", $$1, $$2 } /^##@/ { printf "\n\033[1m%s\033[0m\n", substr($$0, 5) }' $(MAKEFILE_LIST)

##@ Setup

setup: ## Initial setup - copy .env.example to .env and install tools
	@if [ ! -f .env ]; then \
		echo "Creating .env from .env.example..."; \
		cp .env.example .env; \
		echo "✓ Created .env - please edit it with your configuration"; \
		echo "  Required: REDDIT_CLIENT_ID, REDDIT_CLIENT_SECRET, POSTGRES_PASSWORD"; \
	else \
		echo ".env already exists"; \
	fi
	@echo ""
	@$(MAKE) check-tools

check-env: ## Check if .env file exists and is configured
	@if [ ! -f .env ]; then \
		echo "❌ Error: .env file not found"; \
		echo "Run 'make setup' to create it from .env.example"; \
		exit 1; \
	fi
	@if grep -q "your_client_id_here" .env 2>/dev/null || grep -q "change_me_in_production" .env 2>/dev/null; then \
		echo "⚠️  Warning: .env contains example values. Please configure:"; \
		echo "  - REDDIT_CLIENT_ID"; \
		echo "  - REDDIT_CLIENT_SECRET"; \
		echo "  - POSTGRES_PASSWORD"; \
	fi

check-tools: ## Check if required tools are installed
	@echo "Checking required tools..."
	@command -v docker >/dev/null 2>&1 || { echo "❌ docker not found. Install from https://docs.docker.com/get-docker/"; exit 1; }
	@echo "✓ docker"
	@command -v docker compose version >/dev/null 2>&1 || { echo "❌ docker compose not found. Install from https://docs.docker.com/compose/install/"; exit 1; }
	@echo "✓ docker compose"
	@command -v go >/dev/null 2>&1 || { echo "⚠️  go not found (optional for local dev). Install from https://go.dev/doc/install"; }
	@command -v go >/dev/null 2>&1 && echo "✓ go $$(go version | awk '{print $$3}')" || true
	@command -v sqlc >/dev/null 2>&1 && echo "✓ sqlc" || echo "⚠️  sqlc not found (needed for 'make generate'). Run 'make install-tools' or see https://docs.sqlc.dev/"
	@command -v migrate >/dev/null 2>&1 && echo "✓ migrate" || echo "⚠️  migrate not found (needed for 'make migrate-up'). Run 'make install-tools' or see https://github.com/golang-migrate/migrate"
	@echo ""

install-tools: ## Install sqlc and golang-migrate (requires Go)
	@command -v go >/dev/null 2>&1 || { echo "❌ go not found. Install Go first from https://go.dev/doc/install"; exit 1; }
	@echo "Installing sqlc..."
	@go install github.com/sqlc-dev/sqlc/cmd/sqlc@latest
	@echo "Installing golang-migrate..."
	@go install -tags 'postgres' github.com/golang-migrate/migrate/v4/cmd/migrate@latest
	@echo "✓ Tools installed to $(shell go env GOPATH)/bin"
	@echo "  Make sure $(shell go env GOPATH)/bin is in your PATH"

##@ Development

reset: check-env ## Reset database - stop, start, and migrate
	docker compose down
	docker compose up -d
	@sleep 3
	@echo "Waiting for database to be ready..."
	@$(MAKE) migrate-up-local

migrate: check-env ## Run schema.sql directly in db container
	cat ./migrations/schema.sql | docker exec -i $(DB_CONTAINER) psql -U $(DB_USER) -d $(DB_NAME)

migrate-up: check-env ## Run migrations (auto-detects DATABASE_URL or uses .env)
	@command -v migrate >/dev/null 2>&1 || { echo "❌ migrate not found. Run 'make install-tools' or see https://github.com/golang-migrate/migrate"; exit 1; }
	@if [ -z "$$DATABASE_URL" ]; then \
		echo "Using local database URL..."; \
		export DATABASE_URL="postgres://postgres:$$POSTGRES_PASSWORD@localhost:5432/reddit_cluster?sslmode=disable"; \
	else \
		echo "Using provided DATABASE_URL..."; \
	fi; \
	migrate -path migrations -database "$$DATABASE_URL" up

migrate-up-local: check-env ## Run migrations against localhost using .env credentials
	@command -v migrate >/dev/null 2>&1 || { echo "❌ migrate not found. Run 'make install-tools' or see https://github.com/golang-migrate/migrate"; exit 1; }
	@echo "Running migrations against localhost using .env credentials"
	@DATABASE_URL="postgres://$(POSTGRES_USER):$(POSTGRES_PASSWORD)@localhost:5432/$(POSTGRES_DB)?sslmode=disable" \
	migrate -path migrations -database "$$DATABASE_URL" up

migrate-priority-fix: check-env ## Apply crawl_jobs priority column/index directly inside db container (fallback)
	@docker compose exec -T db psql -U $(POSTGRES_USER) -d $(POSTGRES_DB) -c \
	"ALTER TABLE crawl_jobs ADD COLUMN IF NOT EXISTS priority INT NOT NULL DEFAULT 0; CREATE INDEX IF NOT EXISTS idx_crawl_jobs_priority ON crawl_jobs(priority);"

##@ Logs

logs-api: ## Follow API server logs
	docker compose logs -f api

logs-db: ## Follow database logs
	docker compose logs -f db

logs-crawler: ## Follow crawler logs
	docker compose logs -f crawler

logs-all: ## Follow all container logs
	docker compose logs -f

##@ Services

start-crawler: check-env ## Start the crawler service
	docker compose up -d crawler

stop-crawler: ## Stop the crawler service
	docker compose stop crawler

precalculate: check-env ## Run graph precalculation
	docker compose run --rm precalculate /app/precalculate

##@ Testing and Quality

test: ## Run all Go unit tests
	go test ./...

test-integration: ## Run integration tests (requires TEST_DATABASE_URL)
	go test ./internal/graph -run Integration

test-all: test ## Run all tests (alias for 'test')

lint: ## Run Go linters (go vet and gofmt check)
	@echo "Running go vet..."
	@go vet ./...
	@echo "✓ go vet passed"
	@echo ""
	@echo "Checking gofmt..."
	@if [ -n "$$(gofmt -l .)" ]; then \
		echo "❌ The following files need formatting:"; \
		gofmt -l .; \
		echo ""; \
		echo "Run 'make fmt' to fix formatting"; \
		exit 1; \
	fi
	@echo "✓ gofmt check passed"

fmt: ## Format Go code with gofmt
	@echo "Formatting Go code..."
	@gofmt -w .
	@echo "✓ Code formatted"

smoke-test: check-env ## Run smoke tests (basic API health checks)
	@echo "Running smoke tests..."
	@./scripts/smoke-test.sh

seed: check-env ## Seed database with sample data
	@echo "Seeding database..."
	@./scripts/seed.sh

##@ Code Generation

sqlc: ## Generate sqlc code from SQL files
	@command -v sqlc >/dev/null 2>&1 || { echo "❌ sqlc not found. Run 'make install-tools' or see https://docs.sqlc.dev/"; exit 1; }
	sqlc generate
	@echo "✓ sqlc code generated"

generate: sqlc ## Alias for sqlc

##@ Crawling

test-crawl: check-env ## Test crawl endpoint (requires SUB=subreddit_name)
	@if [ -z "$(SUB)" ]; then \
		echo "❌ Error: SUB variable not set"; \
		echo "Usage: make test-crawl SUB=AskReddit"; \
		exit 1; \
	fi
	curl -v -X POST $${API_URL:-http://localhost:8000}/api/crawl \
	  -H "Content-Type: application/json" \
	  -d '{"subreddit": "$(SUB)"}'

##@ Backups

# Trigger a one-off backup (requires db to be running)
backup-now: check-env ## Create a database backup
	@echo "Running backup via precalculate service..."
	@docker compose run --rm --no-deps \
		-e PGHOST=$${PGHOST:-db} \
		-e POSTGRES_USER=$${POSTGRES_USER} \
		-e POSTGRES_PASSWORD=$${POSTGRES_PASSWORD} \
		-e POSTGRES_DB=$${POSTGRES_DB} \
		precalculate /app/scripts/backup.sh

# Show files in backup volume
backups-ls: ## List backup files
	@docker run --rm -v backend_pgbackups:/data busybox sh -c 'ls -lh /data | sort -k9'

# Print host path to the backup volume
backups-path: ## Show backup volume path
	@docker volume inspect backend_pgbackups --format '{{ .Mountpoint }}'

# Copy latest backup to local ./backups (host) without starting any services
backups-download-latest: ## Download the latest backup to ./backups/
	@mkdir -p backups
		@docker run --rm -v backend_pgbackups:/data -v $$PWD/backups:/out busybox /bin/sh -lc \
				"set -e; echo 'Listing backups in /data'; ls -lh /data 2>/dev/null || true; \
				sel=; for f in $$(ls -1 /data 2>/dev/null | sort -r || true); do \
					if [ -s \"/data/$$f\" ]; then sel=\"$$f\"; break; fi; \
				done; \
				if [ -n \"$$sel\" ]; then echo \"Copying: $$sel\"; cp -v /data/\"$$sel\" /out/; else echo 'No non-empty backups found in volume backend_pgbackups'; fi"

# Remove zero-byte files and keep only the last N non-empty backups (default 14)
backups-tidy: ## Remove old backups (keep last 14, set KEEP=N to override)
		@docker run --rm -e KEEP=$${KEEP:-14} -v backend_pgbackups:/data busybox /bin/sh -lc \
			"set -e; echo 'Before tidy:'; ls -lh /data || true; \
			find /data -type f -size 0 -print -delete || true; \
			cnt=0; for f in $$(ls -1t /data 2>/dev/null || true); do \
			  [ -s /data/$$f ] || continue; cnt=$$((cnt+1)); \
			  if [ $$cnt -le $$KEEP ]; then continue; fi; echo Deleting /data/$$f; rm -f /data/$$f; \
			done; echo 'After tidy:'; ls -lh /data || true"

# Create a tar.gz snapshot of the raw Postgres data volume into the backups volume
.PHONY: backups-snapshot-volume
backups-snapshot-volume: ## Create a snapshot of the Postgres data volume
	@echo "Snapshotting backend_postgres_data into backend_pgbackups..."
	@docker run --rm -v backend_postgres_data:/pgdata:ro -v backend_pgbackups:/out alpine sh -c \
		"apk add --no-cache tar >/dev/null 2>&1 || true; cd /pgdata && ts=$$(date +%Y%m%d_%H%M%S) && tar -czf /out/pgdata_$$ts.tar.gz . && echo Created /out/pgdata_$$ts.tar.gz"<|MERGE_RESOLUTION|>--- conflicted
+++ resolved
@@ -1,8 +1,5 @@
-<<<<<<< HEAD
 # Environment
-=======
 # Environment - gracefully handle missing .env
->>>>>>> 803eae1d
 -include .env
 export
 
@@ -11,7 +8,6 @@
 API_CONTAINER = backend-api-1
 CRAWLER_CONTAINER = backend-crawler-1
 DB_USER = $(POSTGRES_USER)
-<<<<<<< HEAD
 DB_NAME = $(POSTGRES_DB)
 
 .PHONY: setup reset migrate drop logs logs-api logs-db logs-crawler logs-all kickstart migrate-up migrate-up-local migrate-priority-fix start-crawler stop-crawler test-crawl precalculate test test-integration sqlc generate
@@ -34,11 +30,9 @@
 		echo ".env file created from .env.example"; \
 		echo "Please edit .env and configure your settings before running the application."; \
 	fi
-=======
 DB_NAME = reddit_cluster
 
 .PHONY: help setup check-env check-tools reset migrate drop logs logs-api logs-db logs-crawler logs-all kickstart migrate-up migrate-up-local migrate-priority-fix start-crawler stop-crawler test-crawl precalculate test test-integration test-all sqlc generate lint fmt smoke-test seed install-tools
->>>>>>> 803eae1d
 
 # Default target - show help
 .DEFAULT_GOAL := help
