package config

import (
	"os"
	"strings"
	"time"

	"github.com/onnwee/reddit-cluster-map/backend/internal/utils"
)

// Config holds application configuration derived from environment variables.
type Config struct {
	UserAgent          string
	HTTPMaxRetries     int
	HTTPRetryBase      time.Duration
	HTTPTimeout        time.Duration
	LogHTTPRetries     bool
	GraphQueryTimeout  time.Duration
	DBStatementTimeout time.Duration
	DetailedGraph      bool
	PostsPerSubInGraph int
	CommentsPerPost    int
	MaxAuthorLinks     int
	MaxPostsPerSub     int
	PostsSort          string
	PostsTimeFilter    string
	// Reddit OAuth (user-auth) configuration
	RedditClientID     string
	RedditClientSecret string
	RedditRedirectURI  string
	RedditScopes       string
	// Crawler scheduling
	StaleDays             int
	ResetCrawlingAfterMin int
	// API background graph job control
	DisableAPIGraphJob bool
	// Admin API token for gating admin endpoints (Bearer token)
<<<<<<< HEAD
	AdminAPIToken string
=======
	AdminAPIToken      string
	// Security settings
	RateLimitGlobal    float64 // requests per second globally
	RateLimitGlobalBurst int   // burst size for global rate limit
	RateLimitPerIP     float64 // requests per second per IP
	RateLimitPerIPBurst int    // burst size for per-IP rate limit
	CORSAllowedOrigins []string // allowed CORS origins
	EnableRateLimit    bool     // enable rate limiting middleware
>>>>>>> 421d8b8e
}

var cached *Config

// Load reads env vars once and caches them.
func Load() *Config {
	if cached != nil {
		return cached
	}
	ua := os.Getenv("REDDIT_USER_AGENT")
	if strings.TrimSpace(ua) == "" {
		ua = "reddit-cluster-map/0.1"
	}
	cached = &Config{
<<<<<<< HEAD
		UserAgent:             ua,
		HTTPMaxRetries:        utils.GetEnvAsInt("HTTP_MAX_RETRIES", 3),
		HTTPRetryBase:         time.Duration(utils.GetEnvAsInt("HTTP_RETRY_BASE_MS", 300)) * time.Millisecond,
		HTTPTimeout:           time.Duration(utils.GetEnvAsInt("HTTP_TIMEOUT_MS", 15000)) * time.Millisecond,
		LogHTTPRetries:        utils.GetEnvAsBool("LOG_HTTP_RETRIES", false),
		GraphQueryTimeout:     time.Duration(utils.GetEnvAsInt("GRAPH_QUERY_TIMEOUT_MS", 30000)) * time.Millisecond,
		DBStatementTimeout:    time.Duration(utils.GetEnvAsInt("DB_STATEMENT_TIMEOUT_MS", 25000)) * time.Millisecond,
		DetailedGraph:         utils.GetEnvAsBool("DETAILED_GRAPH", false),
		PostsPerSubInGraph:    utils.GetEnvAsInt("POSTS_PER_SUB_IN_GRAPH", 10),
		CommentsPerPost:       utils.GetEnvAsInt("COMMENTS_PER_POST_IN_GRAPH", 50),
		MaxAuthorLinks:        utils.GetEnvAsInt("MAX_AUTHOR_CONTENT_LINKS", 3),
		MaxPostsPerSub:        utils.GetEnvAsInt("MAX_POSTS_PER_SUB", 25),
		PostsSort:             strings.ToLower(strings.TrimSpace(os.Getenv("POSTS_SORT"))),
		PostsTimeFilter:       strings.ToLower(strings.TrimSpace(os.Getenv("POSTS_TIME_FILTER"))),
		RedditClientID:        strings.TrimSpace(os.Getenv("REDDIT_CLIENT_ID")),
		RedditClientSecret:    strings.TrimSpace(os.Getenv("REDDIT_CLIENT_SECRET")),
		RedditRedirectURI:     strings.TrimSpace(os.Getenv("REDDIT_REDIRECT_URI")),
		RedditScopes:          strings.TrimSpace(os.Getenv("REDDIT_SCOPES")),
		StaleDays:             utils.GetEnvAsInt("STALE_DAYS", 30),
		ResetCrawlingAfterMin: utils.GetEnvAsInt("RESET_CRAWLING_AFTER_MIN", 15),
		DisableAPIGraphJob:    utils.GetEnvAsBool("DISABLE_API_GRAPH_JOB", false),
		AdminAPIToken:         strings.TrimSpace(os.Getenv("ADMIN_API_TOKEN")),
	}
	if cached.PostsSort == "" {
		cached.PostsSort = "top"
	}
	if cached.PostsTimeFilter == "" {
		cached.PostsTimeFilter = "day"
	}
=======
		UserAgent:          ua,
		HTTPMaxRetries:     utils.GetEnvAsInt("HTTP_MAX_RETRIES", 3),
		HTTPRetryBase:      time.Duration(utils.GetEnvAsInt("HTTP_RETRY_BASE_MS", 300)) * time.Millisecond,
		HTTPTimeout:        time.Duration(utils.GetEnvAsInt("HTTP_TIMEOUT_MS", 15000)) * time.Millisecond,
		LogHTTPRetries:     utils.GetEnvAsBool("LOG_HTTP_RETRIES", false),
		GraphQueryTimeout:  time.Duration(utils.GetEnvAsInt("GRAPH_QUERY_TIMEOUT_MS", 30000)) * time.Millisecond,
		DBStatementTimeout: time.Duration(utils.GetEnvAsInt("DB_STATEMENT_TIMEOUT_MS", 25000)) * time.Millisecond,
		DetailedGraph:      utils.GetEnvAsBool("DETAILED_GRAPH", false),
		PostsPerSubInGraph: utils.GetEnvAsInt("POSTS_PER_SUB_IN_GRAPH", 10),
		CommentsPerPost:    utils.GetEnvAsInt("COMMENTS_PER_POST_IN_GRAPH", 50),
		MaxAuthorLinks:     utils.GetEnvAsInt("MAX_AUTHOR_CONTENT_LINKS", 3),
		MaxPostsPerSub:     utils.GetEnvAsInt("MAX_POSTS_PER_SUB", 25),
		PostsSort:          strings.ToLower(strings.TrimSpace(os.Getenv("POSTS_SORT"))),
		PostsTimeFilter:    strings.ToLower(strings.TrimSpace(os.Getenv("POSTS_TIME_FILTER"))),
	RedditClientID:     strings.TrimSpace(os.Getenv("REDDIT_CLIENT_ID")),
	RedditClientSecret: strings.TrimSpace(os.Getenv("REDDIT_CLIENT_SECRET")),
	RedditRedirectURI:  strings.TrimSpace(os.Getenv("REDDIT_REDIRECT_URI")),
	RedditScopes:       strings.TrimSpace(os.Getenv("REDDIT_SCOPES")),
	StaleDays:           utils.GetEnvAsInt("STALE_DAYS", 30),
	ResetCrawlingAfterMin: utils.GetEnvAsInt("RESET_CRAWLING_AFTER_MIN", 15),
	DisableAPIGraphJob:    utils.GetEnvAsBool("DISABLE_API_GRAPH_JOB", false),
	AdminAPIToken:         strings.TrimSpace(os.Getenv("ADMIN_API_TOKEN")),
	// Security settings with sensible defaults
	RateLimitGlobal:      utils.GetEnvAsFloat("RATE_LIMIT_GLOBAL", 100.0),
	RateLimitGlobalBurst: utils.GetEnvAsInt("RATE_LIMIT_GLOBAL_BURST", 200),
	RateLimitPerIP:       utils.GetEnvAsFloat("RATE_LIMIT_PER_IP", 10.0),
	RateLimitPerIPBurst:  utils.GetEnvAsInt("RATE_LIMIT_PER_IP_BURST", 20),
	EnableRateLimit:      utils.GetEnvAsBool("ENABLE_RATE_LIMIT", true),
	}
	if cached.PostsSort == "" { cached.PostsSort = "top" }
	if cached.PostsTimeFilter == "" { cached.PostsTimeFilter = "day" }
	
	// Parse CORS allowed origins
	corsOrigins := strings.TrimSpace(os.Getenv("CORS_ALLOWED_ORIGINS"))
	if corsOrigins == "" {
		// Default to common development origins
		cached.CORSAllowedOrigins = []string{"http://localhost:5173", "http://localhost:3000"}
	} else {
		cached.CORSAllowedOrigins = strings.Split(corsOrigins, ",")
		for i := range cached.CORSAllowedOrigins {
			cached.CORSAllowedOrigins[i] = strings.TrimSpace(cached.CORSAllowedOrigins[i])
		}
	}
	
>>>>>>> 421d8b8e
	return cached
}

// ResetForTest clears cached config; for use in tests only.
func ResetForTest() { cached = nil }

// GetEnvBool reads a boolean environment variable with a default.
// Use this when you need to check a flag not present in the cached config.
func (c *Config) GetEnvBool(key string, def bool) bool {
	return utils.GetEnvAsBool(key, def)
}<|MERGE_RESOLUTION|>--- conflicted
+++ resolved
@@ -35,9 +35,6 @@
 	// API background graph job control
 	DisableAPIGraphJob bool
 	// Admin API token for gating admin endpoints (Bearer token)
-<<<<<<< HEAD
-	AdminAPIToken string
-=======
 	AdminAPIToken      string
 	// Security settings
 	RateLimitGlobal    float64 // requests per second globally
@@ -46,7 +43,6 @@
 	RateLimitPerIPBurst int    // burst size for per-IP rate limit
 	CORSAllowedOrigins []string // allowed CORS origins
 	EnableRateLimit    bool     // enable rate limiting middleware
->>>>>>> 421d8b8e
 }
 
 var cached *Config
@@ -61,37 +57,6 @@
 		ua = "reddit-cluster-map/0.1"
 	}
 	cached = &Config{
-<<<<<<< HEAD
-		UserAgent:             ua,
-		HTTPMaxRetries:        utils.GetEnvAsInt("HTTP_MAX_RETRIES", 3),
-		HTTPRetryBase:         time.Duration(utils.GetEnvAsInt("HTTP_RETRY_BASE_MS", 300)) * time.Millisecond,
-		HTTPTimeout:           time.Duration(utils.GetEnvAsInt("HTTP_TIMEOUT_MS", 15000)) * time.Millisecond,
-		LogHTTPRetries:        utils.GetEnvAsBool("LOG_HTTP_RETRIES", false),
-		GraphQueryTimeout:     time.Duration(utils.GetEnvAsInt("GRAPH_QUERY_TIMEOUT_MS", 30000)) * time.Millisecond,
-		DBStatementTimeout:    time.Duration(utils.GetEnvAsInt("DB_STATEMENT_TIMEOUT_MS", 25000)) * time.Millisecond,
-		DetailedGraph:         utils.GetEnvAsBool("DETAILED_GRAPH", false),
-		PostsPerSubInGraph:    utils.GetEnvAsInt("POSTS_PER_SUB_IN_GRAPH", 10),
-		CommentsPerPost:       utils.GetEnvAsInt("COMMENTS_PER_POST_IN_GRAPH", 50),
-		MaxAuthorLinks:        utils.GetEnvAsInt("MAX_AUTHOR_CONTENT_LINKS", 3),
-		MaxPostsPerSub:        utils.GetEnvAsInt("MAX_POSTS_PER_SUB", 25),
-		PostsSort:             strings.ToLower(strings.TrimSpace(os.Getenv("POSTS_SORT"))),
-		PostsTimeFilter:       strings.ToLower(strings.TrimSpace(os.Getenv("POSTS_TIME_FILTER"))),
-		RedditClientID:        strings.TrimSpace(os.Getenv("REDDIT_CLIENT_ID")),
-		RedditClientSecret:    strings.TrimSpace(os.Getenv("REDDIT_CLIENT_SECRET")),
-		RedditRedirectURI:     strings.TrimSpace(os.Getenv("REDDIT_REDIRECT_URI")),
-		RedditScopes:          strings.TrimSpace(os.Getenv("REDDIT_SCOPES")),
-		StaleDays:             utils.GetEnvAsInt("STALE_DAYS", 30),
-		ResetCrawlingAfterMin: utils.GetEnvAsInt("RESET_CRAWLING_AFTER_MIN", 15),
-		DisableAPIGraphJob:    utils.GetEnvAsBool("DISABLE_API_GRAPH_JOB", false),
-		AdminAPIToken:         strings.TrimSpace(os.Getenv("ADMIN_API_TOKEN")),
-	}
-	if cached.PostsSort == "" {
-		cached.PostsSort = "top"
-	}
-	if cached.PostsTimeFilter == "" {
-		cached.PostsTimeFilter = "day"
-	}
-=======
 		UserAgent:          ua,
 		HTTPMaxRetries:     utils.GetEnvAsInt("HTTP_MAX_RETRIES", 3),
 		HTTPRetryBase:      time.Duration(utils.GetEnvAsInt("HTTP_RETRY_BASE_MS", 300)) * time.Millisecond,
@@ -136,7 +101,6 @@
 		}
 	}
 	
->>>>>>> 421d8b8e
 	return cached
 }
 
