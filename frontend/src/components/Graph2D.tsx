--- conflicted
+++ resolved
@@ -199,14 +199,11 @@
   const containerRef = useRef<HTMLDivElement>(null);
   const simulationRef = useRef<d3.Simulation<D3Node, D3Link> | null>(null);
   const zoomRef = useRef<d3.ZoomBehavior<SVGSVGElement, unknown> | null>(null);
-<<<<<<< HEAD
   const linkGroupRef = useRef<LinkSelection | null>(null);
   const nodeGroupRef = useRef<NodeSelection | null>(null);
   const labelGroupRef = useRef<LabelSelection | null>(null);
-=======
   const frameThrottlerRef = useRef<FrameThrottler | null>(null);
   const needsRenderRef = useRef(false);
->>>>>>> 84f4f206
 
   const MAX_RENDER_NODES = useMemo(() => {
     const raw = import.meta.env?.VITE_MAX_RENDER_NODES as unknown as
@@ -658,7 +655,6 @@
 
     // Update positions on tick with throttling
     simulation.on("tick", () => {
-<<<<<<< HEAD
       const currentLinkGroup = linkGroupRef.current;
       const currentNodeGroup = nodeGroupRef.current;
       const currentLabelGroup = labelGroupRef.current;
@@ -670,7 +666,6 @@
           .attr("x2", (d) => (d.target as D3Node).x ?? 0)
           .attr("y2", (d) => (d.target as D3Node).y ?? 0);
       }
-=======
       needsRenderRef.current = true;
     });
 
@@ -684,7 +679,6 @@
         .attr("y1", (d) => (d.source as D3Node).y ?? 0)
         .attr("x2", (d) => (d.target as D3Node).x ?? 0)
         .attr("y2", (d) => (d.target as D3Node).y ?? 0);
->>>>>>> 84f4f206
 
       if (currentNodeGroup) {
         currentNodeGroup.attr("cx", (d) => d.x ?? 0).attr("cy", (d) => d.y ?? 0);
@@ -706,13 +700,10 @@
     return () => {
       simulation.stop();
       simulationRef.current = null;
-<<<<<<< HEAD
       linkGroupRef.current = null;
       nodeGroupRef.current = null;
       labelGroupRef.current = null;
-=======
       throttler.stop();
->>>>>>> 84f4f206
     };
   }, [
     filtered,
